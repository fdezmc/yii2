--- conflicted
+++ resolved
@@ -26,60 +26,7 @@
  */
 class ActiveRelation extends ActiveQuery implements ActiveRelationInterface
 {
-<<<<<<< HEAD
-	/**
-	 * @var boolean whether this relation should populate all query results into AR instances.
-	 * If false, only the first row of the results will be retrieved.
-	 */
-	public $multiple;
-	/**
-	 * @var ActiveRecord the primary model that this relation is associated with.
-	 * This is used only in lazy loading with dynamic query options.
-	 */
-	public $primaryModel;
-	/**
-	 * @var array the columns of the primary and foreign tables that establish the relation.
-	 * The array keys must be columns of the table for this relation, and the array values
-	 * must be the corresponding columns from the primary table.
-	 * Do not prefix or quote the column names as this will be done automatically by Yii.
-	 */
-	public $link;
-	/**
-	 * @var array|ActiveRelation the query associated with the pivot table. Please call [[via()]]
-	 * or [[viaTable()]] to set this property instead of directly setting it.
-	 */
-	public $via;
-
-	/**
-	 * Clones internal objects.
-	 */
-	public function __clone()
-	{
-		if (is_object($this->via)) {
-			// make a clone of "via" object so that the same query object can be reused multiple times
-			$this->via = clone $this->via;
-		}
-	}
-
-	/**
-	 * Specifies the relation associated with the pivot table.
-	 * @param string $relationName the relation name. This refers to a relation declared in [[primaryModel]].
-	 * @param callable $callable a PHP callback for customizing the relation associated with the pivot table.
-	 * Its signature should be `function($query)`, where `$query` is the query to be customized.
-	 * @return ActiveRelation the relation object itself.
-	 */
-	public function via($relationName, $callable = null)
-	{
-		$relation = $this->primaryModel->getRelation($relationName);
-		$this->via = array($relationName, $relation);
-		if ($callable !== null) {
-			call_user_func($callable, $relation);
-		}
-		return $this;
-	}
-=======
 	use ActiveRelationTrait;
->>>>>>> 704f9105
 
 	/**
 	 * Specifies the pivot table.
