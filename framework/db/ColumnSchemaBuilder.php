--- conflicted
+++ resolved
@@ -56,7 +56,6 @@
      */
     protected $default;
     /**
-<<<<<<< HEAD
      * @var boolean whether the column values should be unsigned. If this is `true`, an `UNSIGNED` keyword will be added.
      * @since 2.0.7
      */
@@ -103,12 +102,12 @@
      * @since 2.0.8
      */
     public $db;
-=======
+    /**
      * @var mixed comment value of the column.
+     * @since 2.0.8
      */
     public $comment;
 
->>>>>>> 135803b8
 
     /**
      * Create a column schema builder instance giving the type and value precision.
@@ -169,7 +168,18 @@
     }
 
     /**
-<<<<<<< HEAD
+     * Specify the comment for the column.
+     * @param string $comment the comment
+     * @return $this
+     * @since 2.0.8
+     */
+    public function comment($comment)
+    {
+        $this->comment = $comment;
+        return $this;
+    }
+
+    /**
      * Marks column as unsigned.
      * @return $this
      * @since 2.0.7
@@ -185,20 +195,10 @@
                 break;
         }
         $this->isUnsigned = true;
-=======
-     * Specify the comment for the column.
-     * @param string $comment the comment
-     * @return $this
-     */
-    public function comment($comment)
-    {
-        $this->comment = $comment;
->>>>>>> 135803b8
-        return $this;
-    }
-
-    /**
-<<<<<<< HEAD
+        return $this;
+    }
+
+    /**
      * Adds an `AFTER` constraint to the column.
      * Note: MySQL, Oracle and Cubrid support only.
      * @param string $after the column after which $this column will be added.
@@ -237,32 +237,18 @@
 
     /**
      * Builds the full string for the column's schema
-=======
-     * Build full string for create the column's schema
->>>>>>> 135803b8
      * @return string
      */
     public function __toString()
     {
-<<<<<<< HEAD
         switch ($this->getTypeCategory()) {
             case self::CATEGORY_PK:
                 $format = '{type}{check}';
                 break;
             default:
-                $format = '{type}{length}{notnull}{unique}{default}{check}';
+                $format = '{type}{length}{notnull}{unique}{default}{check}{comment}';
         }
         return $this->buildCompleteString($format);
-=======
-        return
-            $this->type .
-            $this->buildLengthString() .
-            $this->buildNotNullString() .
-            $this->buildUniqueString() .
-            $this->buildDefaultString() .
-            $this->buildCheckString() .
-            $this->buildCommentString();
->>>>>>> 135803b8
     }
 
     /**
@@ -340,7 +326,6 @@
     }
 
     /**
-<<<<<<< HEAD
      * Builds the unsigned string for column. Defaults to unsupported.
      * @return string a string containing UNSIGNED keyword.
      * @since 2.0.7
@@ -399,15 +384,17 @@
             '{pos}' => ($this->isFirst) ?
                         $this->buildFirstString() :
                             $this->buildAfterString(),
+            '{comment}' => $this->buildCommentString(),
         ];
         return strtr($format, $placeholderValues);
-=======
+    }
+
+    /**
      * Builds the comment specification for the column.
      * @return string with comment.
      */
     protected function buildCommentString()
     {
         return $this->comment !== null ? " COMMENT '{$this->comment}'" : '';
->>>>>>> 135803b8
     }
 }