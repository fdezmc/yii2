--- conflicted
+++ resolved
@@ -277,25 +277,6 @@
 	/**
 	 * @inheritdoc
 	 */
-<<<<<<< HEAD
-	public static function create($row)
-	{
-		$record = static::instantiate($row);
-		$attributes = array_flip($record->attributes());
-		$columns = static::getTableSchema()->columns;
-		foreach ($row as $name => $value) {
-			if (isset($columns[$name])) {
-				$value = $columns[$name]->typecast($value);
-			}
-			if (isset($attributes[$name])) {
-				$record->setAttribute($name, $value);
-			} else {
-				$record->$name = $value;
-			}
-		}
-		$record->setOldAttributes($record->getAttributes());
-		return $record;
-=======
 	public static function populateRecord($record, $row)
 	{
 		$columns = static::getTableSchema()->columns;
@@ -305,7 +286,6 @@
 			}
 		}
 		parent::populateRecord($record, $row);
->>>>>>> 87b49414
 	}
 
 	/**
