--- conflicted
+++ resolved
@@ -71,13 +71,9 @@
      */
     public $summaryOptions = ['class' => 'summary'];
     /**
-<<<<<<< HEAD
-     * @var bool whether to show the list view if [[dataProvider]] returns no data.
-=======
-     * @var boolean whether to show an empty list view if [[dataProvider]] returns no data.
+     * @var bool whether to show an empty list view if [[dataProvider]] returns no data.
      * The default value is false which displays an element according to the `emptyText`
      * and `emptyTextOptions` properties.
->>>>>>> 7669d60d
      */
     public $showOnEmpty = false;
     /**
